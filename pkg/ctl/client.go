--- conflicted
+++ resolved
@@ -32,34 +32,20 @@
 	ConnectTimeout = 10 * time.Second
 )
 
-<<<<<<< HEAD
-// NewDKVClient creates an insecure GRPC client against the
-// given DKV service address.
-func NewDKVClient(svcAddr string, opts ...grpc.DialOption) (*DKVClient, error) {
-=======
-// NewInSecureDKVClient creates an insecure GRPC client against the
-// given DKV service address. Optionally the authority param can be
-// used to send a :authority psuedo-header for routing purposes.
-func NewInSecureDKVClient(svcAddr, authority string) (*DKVClient, error) {
->>>>>>> 375fd625
+// NewDKVClient creates a GRPC client against the
+// given DKV service address and dial options. Optionally the authority param can be
+//// used to send a :authority psuedo-header for routing purposes
+func NewDKVClient(svcAddr string, authority string, opts ...grpc.DialOption) (*DKVClient, error) {
 	var dkvClnt *DKVClient
 	ctx, cancel := context.WithTimeout(context.Background(), ConnectTimeout)
 	optsCopy := opts
 	optsCopy = append(optsCopy, grpc.WithBlock())
 	optsCopy = append(optsCopy, grpc.WithReadBufferSize(ReadBufSize))
 	optsCopy = append(optsCopy, grpc.WithWriteBufferSize(WriteBufSize))
-	defer cancel()
-<<<<<<< HEAD
+	optsCopy = append(optsCopy, grpc.WithAuthority(authority))
+	optsCopy = append(optsCopy, grpc.WithDefaultCallOptions(grpc.MaxCallRecvMsgSize(MaxMsgSize)))
+	defer cancel()
 	conn, err := grpc.DialContext(ctx, svcAddr, opts...)
-=======
-	conn, err := grpc.DialContext(ctx, svcAddr,
-		grpc.WithInsecure(),
-		grpc.WithBlock(),
-		grpc.WithMaxMsgSize(MaxMsgSize),
-		grpc.WithReadBufferSize(ReadBufSize),
-		grpc.WithWriteBufferSize(WriteBufSize),
-		grpc.WithAuthority(authority))
->>>>>>> 375fd625
 	if err == nil {
 		dkvCli := serverpb.NewDKVClient(conn)
 		dkvReplCli := serverpb.NewDKVReplicationClient(conn)
